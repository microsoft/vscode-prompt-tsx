--- conflicted
+++ resolved
@@ -510,14 +510,10 @@
 	removeNode(lowest.node, removed);
 }
 
-<<<<<<< HEAD
-function removeLowestPriorityChild(node: ContainerType) {
-=======
 function removeLowestPriorityChild(
-	node: MaterializedContainer | MaterializedChatMessage,
+	node: ContainerType,
 	removed: MaterializedNode[]
 ) {
->>>>>>> d6e3e43e
 	let lowest:
 		| undefined
 		| {
@@ -527,7 +523,7 @@
 				lowestNested?: number;
 		  };
 
-	if (node instanceof MaterializedContainer && node.has(ContainerFlags.IsLegacyPrioritization)) {
+	if (node instanceof GenericMaterializedContainer && node.has(ContainerFlags.IsLegacyPrioritization)) {
 		removeLowestPriorityLegacy(node, removed);
 		return;
 	}
@@ -678,11 +674,7 @@
 
 				if (node.isEmpty) {
 					// may have become empty if it only contained tool calls
-<<<<<<< HEAD
-					removeNode(node);
-=======
 					removeNode(node, removed);
->>>>>>> d6e3e43e
 				}
 			}
 		}
