--- conflicted
+++ resolved
@@ -200,23 +200,7 @@
 - `flexReserve`: controls the number of tokens reserved from the container's budget _before_ this element gets rendered. For example, if you have a 100 token budget and the elements `<><Foo /><Bar flexGrow={1} flexBasis={30}></>`, then `Foo` would receive a `PromptSizing.tokenBudget` of 70, and `Bar` would receive however many tokens of the 100 that `Foo` didn't use. This is only useful in conjunction with `flexGrow`.
 - `flexBasis`: controls the proportion of tokens allocated from the container's budget to this element. It defaults to `1` on all elements. For example, if you have the elements `<><Foo /><Bar /></>` and a 100 token budget, each element would be allocated 50 tokens in its `PromptSizing.tokenBudget`. If you instead render `<><Foo /><Bar flexBasis={2} /></>`, `Bar` would receive 66 tokens and `Foo` would receive 33.
 
-<<<<<<< HEAD
 It's important to note that all of the `flex*` properties allow for cooperative use of the token budget for a prompt, but have no effect on the prioritization and pruning logic undertaken once all elements are rendered.
-
-### Building your extension with `@vscode/prompt-tsx`
-
-You'll also want to vendor the `cl100k_base.tiktoken` file that ships with this library when you build and publish your VS Code extension. You can either do this with a `postinstall` script or, if you use `webpack`, a plugin like `CopyWebpackPlugin`:
-
-```js
-// in webpack.config.js
-  plugins: [
-    new CopyWebpackPlugin({
-      patterns: [
-        { from: 'node_modules/@vscode/prompt-tsx/dist/base/tokenizer/cl100k_base.tiktoken' }
-      ]
-    })
-  ],
-```
 
 ### Usage in Tools
 
@@ -260,6 +244,3 @@
 	}
 }
 ```
-=======
-It's important to note that all of the `flex*` properties allow for cooperative use of the token budget for a prompt, but have no effect on the prioritization and pruning logic undertaken once all elements are rendered.
->>>>>>> fadb1f2c
